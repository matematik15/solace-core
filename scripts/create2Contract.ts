import { Signer } from "@ethersproject/abstract-signer";
import { deployContract } from "ethereum-waffle";
import { ContractJSON } from "ethereum-waffle/dist/esm/ContractJSON";
import { Contract, BigNumber as BN } from "ethers";
import { keccak256, bufferToHex } from "ethereumjs-util";
import { readFileSync, writeFileSync } from "fs";

import hardhat from "hardhat";
const { waffle, ethers } = hardhat;
const { provider } = waffle;

import { import_artifacts, ArtifactImports } from "./../test/utilities/artifact_importer";
import { isDeployed } from "../test/utilities/expectDeployed";
let artifacts: ArtifactImports;

let initialized = false;
const SINGLETON_FACTORY_ADDRESS = "0xce0042B868300000d44A59004Da54A005ffdcf9f";
let knownHashes: any = {"0x0": {"0x0": {"address": "0x0", "salt": "0x0"}}}; // initcode -> deployer contract -> address, salt

// deploys a new contract using CREATE2
// call like you would waffle.deployContract
export async function create2Contract(wallet: Signer, factoryOrContractJson: ContractJSON, args: any[] | undefined = [], overrideOptions = {}, contractPath: string = "", deployerAddress: string = SINGLETON_FACTORY_ADDRESS) {
  _init();
  var initCode = await _initCodeGetter(wallet, factoryOrContractJson, args, overrideOptions);
  var [address, salt] = _hasher(initCode, deployerAddress);

  let deploy = true;
  var alreadyDeployed = await isDeployed(address);
  if(alreadyDeployed) console.log(`already deployed to ${address}, skipping`);
  else if(!deploy) console.log('skipping deployment');
  else {
    console.log(`deploying to ${address}`);
    var [deployCode, gasUsed] = await _deployer(wallet, initCode, salt, deployerAddress);
  }
  await _verifier(address, args, contractPath);
  if(deploy) {
    return {
      "deployCode": deployCode,
      "address": address,
      "gasUsed": gasUsed
    };
  } else {
    return {
      "deployCode": "0x0",
      "address": address,
      "gasUsed": BN.from(0)
    };
  }
}

// initializes global variables if not done yet
async function _init() {
  if(initialized) return;
  artifacts = await import_artifacts();
  try {
    knownHashes = JSON.parse(readFileSync("stash/scripts/knownHashes.json").toString());
  } catch(e) {}
  initialized = true;
}

// gets the initCode to deploy the contract
let provider2 = new ethers.providers.AlchemyProvider(4, process.env.RINKEBY_ALCHEMY_KEY);
const failDeployer = new ethers.Wallet(JSON.parse(process.env.RINKEBY_ACCOUNTS || '[]')[0], provider2);
async function _initCodeGetter(wallet: Signer, factoryOrContractJson: ContractJSON, args: any[] | undefined = [], overrideOptions = {}) {
  // TODO: intelligently construct the initCode instead of depending on failed transaction
  let contract;
  try {
    contract = await deployContract(failDeployer, factoryOrContractJson, args, overrideOptions);
  } catch(e: any) {
<<<<<<< HEAD
    //console.error(e);
=======
    if(!e.tx || !e.tx.data) console.error(e);
>>>>>>> 33446a96
    return e.tx.data;
  }
  console.log(contract);
  throw "somehow created the contract";
}

// test salts until one results in an acceptable address
function _hasher(initCode: string, deployerAddress: string): [string, string] {
  // read known hashes from cache
  if(Object.keys(knownHashes).includes(initCode) && Object.keys(knownHashes[initCode]).includes(deployerAddress)) {
    var res: any = knownHashes[initCode][deployerAddress];
    return [res.address, res.salt];
  }
  // 0xff ++ deployingAddress is fixed:
  var string1 = '0xff'.concat(deployerAddress.substring(2));
  //var string1 = '0xffce0042B868300000d44A59004Da54A005ffdcf9f'
  // hash the initCode
  var string2 = keccak256(Buffer.from(initCode.substring(2), 'hex')).toString('hex');
  //console.log(`hashing\n${string1}\n${string2}`);
  // In each loop, i is the value of the salt we are checking
  for (var i = 0; i < 72057594037927936; i++) {
  //for (var i =    6440000; i < 72057594037927936; i++) {
  //for (var i =  8821000; i < 72057594037927936; i++) {
  //for (var i = 27000000; i < 72057594037927936; i++) {
  //for (var i = 100000000; i < 72057594037927936; i++) {
    //if(i % 1000000 == 0) console.log(i.toLocaleString('en-US'));
    // 1. Convert i to hex, and it pad to 32 bytes:
    var saltToBytes = i.toString(16).padStart(64, '0');
    // 2. Concatenate this between the other 2 strings
    var concatString = string1.concat(saltToBytes).concat(string2);
    // 3. Hash the resulting string
    var hashed = bufferToHex(keccak256(Buffer.from(concatString.substring(2), 'hex')));
    // 4. Remove leading 0x and 12 bytes to get address
    var addr = hashed.substr(26);
    if(i % 1000000 == 0) console.log(`${i} -> ${addr}`);
    // 5. Check if the result starts with 'solace'
    if (addr.substring(0,6) == '501ace') {
      var address = ethers.utils.getAddress('0x'+addr);
      console.log(`${i} -> ${address}`);
      var salt = '0x'+saltToBytes;
      // 6. Write hash to cache and return
      if(!Object.keys(knownHashes).includes(initCode)) knownHashes[initCode] = {};
      knownHashes[initCode][deployerAddress] = {"address": address, "salt": salt};
      writeFileSync("stash/scripts/knownHashes.json", JSON.stringify(knownHashes));
      return [address, salt];
    }
  }
  throw "no solution found";
}

// deploy the contract
async function _deployer(wallet: Signer, initCode: string, salt: string, deployerAddress: string) {
  const ONE_GWEI = 1000000000;
  const gas = 80 * ONE_GWEI;
  try {
    let deployerContract = await ethers.getContractAt(artifacts.SingletonFactory.abi, deployerAddress);
    let tx = await deployerContract.connect(wallet).deploy(initCode, salt, {gasLimit: 6000000, maxFeePerGas: gas});
    let receipt = await tx.wait();
    return [tx.data, receipt.gasUsed.toString()]
    //return ["", "0"];
  } catch(e) {
    console.error("error in create2Contract._deployer");
    console.error(e);
    return ["0x0", "0"];
  }
}

// verify on etherscan
async function _verifier(address: string, args: any[] | undefined, contractPath: string) {
  if(provider.network.chainId == 31337) return; // dont try to verify local contracts
  // likely just deployed a contract, let etherscan index it
  await _sleeper(10000);
  var verifyArgs: any = {
    address: address,
    constructorArguments: args
  };
  if(contractPath != "") verifyArgs.contract = contractPath;
  try {
    await hardhat.run("verify:verify", verifyArgs);
  } catch(e) { /* probably already verified */ }
}

async function _sleeper(ms: number) {
  return new Promise(resolve => setTimeout(resolve, ms));
}<|MERGE_RESOLUTION|>--- conflicted
+++ resolved
@@ -67,11 +67,7 @@
   try {
     contract = await deployContract(failDeployer, factoryOrContractJson, args, overrideOptions);
   } catch(e: any) {
-<<<<<<< HEAD
-    //console.error(e);
-=======
     if(!e.tx || !e.tx.data) console.error(e);
->>>>>>> 33446a96
     return e.tx.data;
   }
   console.log(contract);
