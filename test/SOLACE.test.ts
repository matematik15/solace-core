--- conflicted
+++ resolved
@@ -81,17 +81,12 @@
     })
   })
 
-<<<<<<< HEAD
-  describe("minters", function () {
-    it("can add minters", async function (){
-=======
   describe('minters', function () {
     it('owner is minter', async function () {
       expect(await solace.minters(owner.address)).to.be.true;
     })
 
     it('can add minters', async function (){
->>>>>>> 93f6fae8
       await solace.connect(owner).addMinter(minter.address);
       expect(await solace.minters(minter.address)).to.equal(true);
     })
