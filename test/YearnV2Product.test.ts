--- conflicted
+++ resolved
@@ -253,12 +253,10 @@
       });
     });
 
-<<<<<<< HEAD
-    describe("implementedFunctions", function() {
+    describe('implementedFunctions', function () {
       it("can get product name", async function () {
         expect(await product.name()).to.equal("YearnV2");
-=======
-    describe('implementedFunctions', function () {
+      });
       it('can getQuote', async function () {
         let coverLimit = 5000 // cover 50% of the position
         let blocks = BN.from(threeDays)
@@ -498,7 +496,6 @@
           console.log("unsupported vaults:", failList);
         }
         expect(`${success}/${yvaults.length} supported vaults`).to.equal(`${yvaults.length}/${yvaults.length} supported vaults`);
->>>>>>> 98cbd055
       });
     });
   })
