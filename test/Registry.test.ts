import { waffle, upgrades, ethers } from "hardhat";
const { deployContract, solidity } = waffle;
import { MockProvider } from "ethereum-waffle";
const provider: MockProvider = waffle.provider;
import { Contract, ContractFactory, Wallet } from "ethers";
import chai from "chai";
const { expect } = chai;
chai.use(solidity);

import { import_artifacts, ArtifactImports } from "./utilities/artifact_importer";
import { Registry, Solace, Master, Vault, Treasury, ClaimsEscrow, Weth9, PolicyManager, RiskManager } from "../typechain";

describe("Registry", function() {
  let artifacts: ArtifactImports;
  const [deployer, governor, user, locker] = provider.getWallets();

  // contracts
  let registry: Registry;
  let solaceToken: Solace;
  let master: Master;
  let vault: Vault;
  let treasury: Treasury;
  let claimsEscrow: ClaimsEscrow;
  let policyManager: PolicyManager;
  let riskManager: RiskManager;
  let weth: Weth9;
  // mock contracts
  // TODO: switch from mocks and wallets to actual contracts after implementation
  //let locker: Locker;

  const ZERO_ADDRESS = "0x0000000000000000000000000000000000000000";

<<<<<<< HEAD
  before(async function() {
    [deployer, governor, user, locker, mockContract1, mockContract2, mockContract3] = provider.getWallets();
=======
  before(async function () {
>>>>>>> a2860868
    artifacts = await import_artifacts();

    weth = (await deployContract(deployer, artifacts.WETH)) as Weth9;

    let registryContract = await ethers.getContractFactory("Registry");
    registry = (await upgrades.deployProxy(registryContract, [governor.address], { kind: "uups" })) as Registry;

    // deploy solace token
    solaceToken = (await deployContract(deployer, artifacts.SOLACE, [governor.address])) as Solace;

    // deploy master contract
    master = (await deployContract(deployer, artifacts.Master, [governor.address, solaceToken.address, 1])) as Master;

    // deploy claims escrow contract
    claimsEscrow = (await deployContract(deployer, artifacts.ClaimsEscrow, [governor.address, registry.address])) as ClaimsEscrow;

    // deploy claims escrow contract

    // deploy vault contract
    vault = (await deployContract(deployer, artifacts.Vault, [governor.address, registry.address, weth.address])) as Vault;

    // deploy treasury contract
    treasury = (await deployContract(deployer, artifacts.Treasury, [governor.address, ZERO_ADDRESS, ZERO_ADDRESS, ZERO_ADDRESS])) as Treasury;

    // deploy policy manager
<<<<<<< HEAD
    policyManager = (await deployContract(deployer, artifacts.PolicyManager, [governor.address])) as PolicyManager;
  });

  describe("after upgrade registry", function() {
    let mockRegistryContract: ContractFactory;
    let mockRegistry: Contract;

    before(async function() {
      mockRegistryContract = await ethers.getContractFactory("MockRegistry");
      mockRegistry = await upgrades.upgradeProxy(registry.address, mockRegistryContract);
      await mockRegistry.deployed();
    });

    after(async function() {
      let registryContract = await ethers.getContractFactory("Registry");
      registry = (await upgrades.deployProxy(registryContract, [governor.address], { kind: "uups" })) as Registry;
    });

    it("starts with the correct admin", async function() {
      expect(await registry.admin()).to.equal(deployer.address);
    });

    it("starts with the correct governor", async function() {
      expect(await registry.governance()).to.equal(governor.address);
    });

    it("rejects calling an admin ops for non admin", async function() {
      await expect(registry.connect(user).upgradeTo(mockRegistry.address)).to.be.revertedWith("!admin");
    });

    it("can read data from new variable", async function() {
      expect(await mockRegistry.connect(user).version()).to.equal("V2");
      expect(await mockRegistry.connect(user).getName()).to.equal("");
    });

    it("can set data to new variable", async function() {
      await mockRegistry.connect(user).setName("MockRegistryV2");
      expect(await mockRegistry.connect(user).getName()).to.equal("MockRegistryV2");
    });

    it("governance: rejects setting new governance by non governor", async function() {
      await expect(mockRegistry.connect(user).setGovernance(user.address)).to.be.revertedWith("!governance");
    });

    it("governance: can set new governance", async function() {
      await mockRegistry.connect(governor).setGovernance(deployer.address);
      expect(await mockRegistry.governance()).to.equal(governor.address);
      expect(await mockRegistry.newGovernance()).to.equal(deployer.address);
    });

    it("governance: rejects governance transfer by non governor", async function() {
      await expect(mockRegistry.connect(user).acceptGovernance()).to.be.revertedWith("!governance");
    });

    it("governance: can transfer governance", async function() {
      let tx = await mockRegistry.connect(deployer).acceptGovernance();
      await expect(tx)
        .to.emit(mockRegistry, "GovernanceTransferred")
        .withArgs(deployer.address);
      expect(await mockRegistry.governance()).to.equal(deployer.address);
      expect(await mockRegistry.newGovernance()).to.equal(ZERO_ADDRESS);

      await mockRegistry.connect(deployer).setGovernance(governor.address);
      await mockRegistry.connect(governor).acceptGovernance();
    });

    it("solace token: starts as the zero address", async function() {
      expect(await mockRegistry.solace()).to.equal(ZERO_ADDRESS);
    });

    it("solace token: can be set", async function() {
      let tx = await mockRegistry.connect(governor).setSolace(solaceToken.address);
      expect(await mockRegistry.solace()).to.equal(solaceToken.address);
      await expect(tx)
        .to.emit(mockRegistry, "SolaceSet")
        .withArgs(solaceToken.address);
    });

    it("solace token: cannot be set by non governor", async function() {
      await expect(mockRegistry.connect(user).setSolace(solaceToken.address)).to.be.revertedWith("!governance");
    });

    it("master: starts as the zero address", async function() {
      expect(await mockRegistry.master()).to.equal(ZERO_ADDRESS);
    });

    it("master: can be set", async function() {
      let tx = await mockRegistry.connect(governor).setMaster(master.address);
      expect(await mockRegistry.master()).to.equal(master.address);
      await expect(tx)
        .to.emit(mockRegistry, "MasterSet")
        .withArgs(master.address);
    });

    it("master: cannot be set by non governor", async function() {
      await expect(mockRegistry.connect(user).setMaster(master.address)).to.be.revertedWith("!governance");
    });

    it("vault: starts as the zero address", async function() {
      expect(await registry.vault()).to.equal(ZERO_ADDRESS);
    });

    it("vault: can be set", async function() {
      let tx = await mockRegistry.connect(governor).setVault(vault.address);
      expect(await mockRegistry.vault()).to.equal(vault.address);
      await expect(tx)
        .to.emit(mockRegistry, "VaultSet")
        .withArgs(vault.address);
    });

    it("vault: cannot be set by non governor", async function() {
      await expect(mockRegistry.connect(user).setVault(vault.address)).to.be.revertedWith("!governance");
    });

    it("treasury: starts as the zero address", async function() {
      expect(await registry.treasury()).to.equal(ZERO_ADDRESS);
    });

    it("treasury: can be set", async function() {
      let tx = await mockRegistry.connect(governor).setTreasury(treasury.address);
      expect(await mockRegistry.treasury()).to.equal(treasury.address);
      await expect(tx)
        .to.emit(mockRegistry, "TreasurySet")
        .withArgs(treasury.address);
    });

    it("treasury: cannot be set by non governor", async function() {
      await expect(mockRegistry.connect(user).setTreasury(mockRegistry.address)).to.be.revertedWith("!governance");
    });

    it("locker: starts as the zero address", async function() {
      expect(await mockRegistry.locker()).to.equal(ZERO_ADDRESS);
    });

    it("locker: can be set", async function() {
      let tx = await mockRegistry.connect(governor).setLocker(locker.address);
      expect(await mockRegistry.locker()).to.equal(locker.address);
      await expect(tx)
        .to.emit(mockRegistry, "LockerSet")
        .withArgs(locker.address);
    });

    it("locker: cannot be set by non governor", async function() {
      await expect(mockRegistry.connect(user).setLocker(locker.address)).to.be.revertedWith("!governance");
    });

    it("claimsEscrow: starts as the zero address", async function() {
      expect(await mockRegistry.claimsEscrow()).to.equal(ZERO_ADDRESS);
    });

    it("claimsEscrow: can be set", async function() {
      let tx = await mockRegistry.connect(governor).setClaimsEscrow(claimsEscrow.address);
      expect(await mockRegistry.claimsEscrow()).to.equal(claimsEscrow.address);
      await expect(tx)
        .to.emit(mockRegistry, "ClaimsEscrowSet")
        .withArgs(claimsEscrow.address);
    });

    it("claimsEscrow: cannot be set by non governor", async function() {
      await expect(mockRegistry.connect(user).setClaimsEscrow(claimsEscrow.address)).to.be.revertedWith("!governance");
    });

    it("policyManager: starts as the zero address", async function() {
      expect(await mockRegistry.policyManager()).to.equal(ZERO_ADDRESS);
    });

    it("policyManager: can be set", async function() {
      let tx = await mockRegistry.connect(governor).setPolicyManager(policyManager.address);
      expect(await mockRegistry.policyManager()).to.equal(policyManager.address);
      await expect(tx)
        .to.emit(mockRegistry, "PolicyManagerSet")
        .withArgs(policyManager.address);
    });

    it("policyManager: cannot be set by non governor", async function() {
      await expect(mockRegistry.connect(user).setPolicyManager(policyManager.address)).to.be.revertedWith("!governance");
    });
  });

  describe("governance", function() {
    it("starts with the correct governor", async function() {
=======
    policyManager = (await deployContract(
      deployer,
      artifacts.PolicyManager,
      [
        governor.address
      ]
    )) as PolicyManager;

    // deploy policy manager
    riskManager = (await deployContract(
      deployer,
      artifacts.RiskManager,
      [
        governor.address,
        registry.address
      ]
    )) as RiskManager;
  })

  describe("governance", function () {
    it("starts with the correct governor", async function () {
>>>>>>> a2860868
      expect(await registry.governance()).to.equal(governor.address);
    });

    it("rejects setting new governance by non governor", async function() {
      await expect(registry.connect(user).setGovernance(user.address)).to.be.revertedWith("!governance");
    });

    it("can set new governance", async function() {
      await registry.connect(governor).setGovernance(deployer.address);
      expect(await registry.governance()).to.equal(governor.address);
      expect(await registry.newGovernance()).to.equal(deployer.address);
    });

    it("rejects governance transfer by non governor", async function() {
      await expect(registry.connect(user).acceptGovernance()).to.be.revertedWith("!governance");
    });

    it("can transfer governance", async function() {
      let tx = await registry.connect(deployer).acceptGovernance();
      await expect(tx)
        .to.emit(registry, "GovernanceTransferred")
        .withArgs(deployer.address);
      expect(await registry.governance()).to.equal(deployer.address);
      expect(await registry.newGovernance()).to.equal(ZERO_ADDRESS);

      await registry.connect(deployer).setGovernance(governor.address);
      await registry.connect(governor).acceptGovernance();
    });
  });

  describe("solace token", function() {
    it("starts as the zero address", async function() {
      expect(await registry.solace()).to.equal(ZERO_ADDRESS);
    });

    it("can be set", async function() {
      let tx = await registry.connect(governor).setSolace(solaceToken.address);
      expect(await registry.solace()).to.equal(solaceToken.address);
      await expect(tx)
        .to.emit(registry, "SolaceSet")
        .withArgs(solaceToken.address);
    });

    it("cannot be set by non governor", async function() {
      await expect(registry.connect(user).setSolace(solaceToken.address)).to.be.revertedWith("!governance");
    });
  });

  describe("master", function() {
    it("starts as the zero address", async function() {
      expect(await registry.master()).to.equal(ZERO_ADDRESS);
    });

    it("can be set", async function() {
      let tx = await registry.connect(governor).setMaster(master.address);
      expect(await registry.master()).to.equal(master.address);
      await expect(tx)
        .to.emit(registry, "MasterSet")
        .withArgs(master.address);
    });

    it("cannot be set by non governor", async function() {
      await expect(registry.connect(user).setMaster(master.address)).to.be.revertedWith("!governance");
    });
  });

  describe("vault", function() {
    it("starts as the zero address", async function() {
      expect(await registry.vault()).to.equal(ZERO_ADDRESS);
    });

    it("can be set", async function() {
      let tx = await registry.connect(governor).setVault(vault.address);
      expect(await registry.vault()).to.equal(vault.address);
      await expect(tx)
        .to.emit(registry, "VaultSet")
        .withArgs(vault.address);
    });

    it("cannot be set by non governor", async function() {
      await expect(registry.connect(user).setVault(vault.address)).to.be.revertedWith("!governance");
    });
  });

  describe("treasury", function() {
    it("starts as the zero address", async function() {
      expect(await registry.treasury()).to.equal(ZERO_ADDRESS);
    });

    it("can be set", async function() {
      let tx = await registry.connect(governor).setTreasury(treasury.address);
      expect(await registry.treasury()).to.equal(treasury.address);
      await expect(tx)
        .to.emit(registry, "TreasurySet")
        .withArgs(treasury.address);
    });

    it("cannot be set by non governor", async function() {
      await expect(registry.connect(user).setTreasury(treasury.address)).to.be.revertedWith("!governance");
    });
  });

  describe("locker", function() {
    it("starts as the zero address", async function() {
      expect(await registry.locker()).to.equal(ZERO_ADDRESS);
    });

    it("can be set", async function() {
      let tx = await registry.connect(governor).setLocker(locker.address);
      expect(await registry.locker()).to.equal(locker.address);
      await expect(tx)
        .to.emit(registry, "LockerSet")
        .withArgs(locker.address);
    });

    it("cannot be set by non governor", async function() {
      await expect(registry.connect(user).setLocker(locker.address)).to.be.revertedWith("!governance");
    });
  });

  describe("claimsEscrow", function() {
    it("starts as the zero address", async function() {
      expect(await registry.claimsEscrow()).to.equal(ZERO_ADDRESS);
    });

    it("can be set", async function() {
      let tx = await registry.connect(governor).setClaimsEscrow(claimsEscrow.address);
      expect(await registry.claimsEscrow()).to.equal(claimsEscrow.address);
      await expect(tx)
        .to.emit(registry, "ClaimsEscrowSet")
        .withArgs(claimsEscrow.address);
    });

    it("cannot be set by non governor", async function() {
      await expect(registry.connect(user).setClaimsEscrow(claimsEscrow.address)).to.be.revertedWith("!governance");
    });
  });

  describe("policyManager", function() {
    it("starts as the zero address", async function() {
      expect(await registry.policyManager()).to.equal(ZERO_ADDRESS);
    });

    it("can be set", async function() {
      let tx = await registry.connect(governor).setPolicyManager(policyManager.address);
      expect(await registry.policyManager()).to.equal(policyManager.address);
      await expect(tx)
        .to.emit(registry, "PolicyManagerSet")
        .withArgs(policyManager.address);
    });

    it("cannot be set by non governor", async function() {
      await expect(registry.connect(user).setPolicyManager(policyManager.address)).to.be.revertedWith("!governance");
<<<<<<< HEAD
    });
  });
=======
    })
  })

  describe("riskManager", function () {
    it("starts as the zero address", async function () {
      expect(await registry.riskManager()).to.equal(ZERO_ADDRESS);
    })

    it("can be set", async function () {
      let tx = await registry.connect(governor).setRiskManager(riskManager.address);
      expect(await registry.riskManager()).to.equal(riskManager.address);
      await expect(tx).to.emit(registry, "RiskManagerSet").withArgs(riskManager.address);
    })

    it("cannot be set by non governor", async function () {
      await expect(registry.connect(user).setRiskManager(riskManager.address)).to.be.revertedWith("!governance");
    })
  })
>>>>>>> a2860868
});<|MERGE_RESOLUTION|>--- conflicted
+++ resolved
@@ -30,12 +30,7 @@
 
   const ZERO_ADDRESS = "0x0000000000000000000000000000000000000000";
 
-<<<<<<< HEAD
-  before(async function() {
-    [deployer, governor, user, locker, mockContract1, mockContract2, mockContract3] = provider.getWallets();
-=======
   before(async function () {
->>>>>>> a2860868
     artifacts = await import_artifacts();
 
     weth = (await deployContract(deployer, artifacts.WETH)) as Weth9;
@@ -61,196 +56,7 @@
     treasury = (await deployContract(deployer, artifacts.Treasury, [governor.address, ZERO_ADDRESS, ZERO_ADDRESS, ZERO_ADDRESS])) as Treasury;
 
     // deploy policy manager
-<<<<<<< HEAD
     policyManager = (await deployContract(deployer, artifacts.PolicyManager, [governor.address])) as PolicyManager;
-  });
-
-  describe("after upgrade registry", function() {
-    let mockRegistryContract: ContractFactory;
-    let mockRegistry: Contract;
-
-    before(async function() {
-      mockRegistryContract = await ethers.getContractFactory("MockRegistry");
-      mockRegistry = await upgrades.upgradeProxy(registry.address, mockRegistryContract);
-      await mockRegistry.deployed();
-    });
-
-    after(async function() {
-      let registryContract = await ethers.getContractFactory("Registry");
-      registry = (await upgrades.deployProxy(registryContract, [governor.address], { kind: "uups" })) as Registry;
-    });
-
-    it("starts with the correct admin", async function() {
-      expect(await registry.admin()).to.equal(deployer.address);
-    });
-
-    it("starts with the correct governor", async function() {
-      expect(await registry.governance()).to.equal(governor.address);
-    });
-
-    it("rejects calling an admin ops for non admin", async function() {
-      await expect(registry.connect(user).upgradeTo(mockRegistry.address)).to.be.revertedWith("!admin");
-    });
-
-    it("can read data from new variable", async function() {
-      expect(await mockRegistry.connect(user).version()).to.equal("V2");
-      expect(await mockRegistry.connect(user).getName()).to.equal("");
-    });
-
-    it("can set data to new variable", async function() {
-      await mockRegistry.connect(user).setName("MockRegistryV2");
-      expect(await mockRegistry.connect(user).getName()).to.equal("MockRegistryV2");
-    });
-
-    it("governance: rejects setting new governance by non governor", async function() {
-      await expect(mockRegistry.connect(user).setGovernance(user.address)).to.be.revertedWith("!governance");
-    });
-
-    it("governance: can set new governance", async function() {
-      await mockRegistry.connect(governor).setGovernance(deployer.address);
-      expect(await mockRegistry.governance()).to.equal(governor.address);
-      expect(await mockRegistry.newGovernance()).to.equal(deployer.address);
-    });
-
-    it("governance: rejects governance transfer by non governor", async function() {
-      await expect(mockRegistry.connect(user).acceptGovernance()).to.be.revertedWith("!governance");
-    });
-
-    it("governance: can transfer governance", async function() {
-      let tx = await mockRegistry.connect(deployer).acceptGovernance();
-      await expect(tx)
-        .to.emit(mockRegistry, "GovernanceTransferred")
-        .withArgs(deployer.address);
-      expect(await mockRegistry.governance()).to.equal(deployer.address);
-      expect(await mockRegistry.newGovernance()).to.equal(ZERO_ADDRESS);
-
-      await mockRegistry.connect(deployer).setGovernance(governor.address);
-      await mockRegistry.connect(governor).acceptGovernance();
-    });
-
-    it("solace token: starts as the zero address", async function() {
-      expect(await mockRegistry.solace()).to.equal(ZERO_ADDRESS);
-    });
-
-    it("solace token: can be set", async function() {
-      let tx = await mockRegistry.connect(governor).setSolace(solaceToken.address);
-      expect(await mockRegistry.solace()).to.equal(solaceToken.address);
-      await expect(tx)
-        .to.emit(mockRegistry, "SolaceSet")
-        .withArgs(solaceToken.address);
-    });
-
-    it("solace token: cannot be set by non governor", async function() {
-      await expect(mockRegistry.connect(user).setSolace(solaceToken.address)).to.be.revertedWith("!governance");
-    });
-
-    it("master: starts as the zero address", async function() {
-      expect(await mockRegistry.master()).to.equal(ZERO_ADDRESS);
-    });
-
-    it("master: can be set", async function() {
-      let tx = await mockRegistry.connect(governor).setMaster(master.address);
-      expect(await mockRegistry.master()).to.equal(master.address);
-      await expect(tx)
-        .to.emit(mockRegistry, "MasterSet")
-        .withArgs(master.address);
-    });
-
-    it("master: cannot be set by non governor", async function() {
-      await expect(mockRegistry.connect(user).setMaster(master.address)).to.be.revertedWith("!governance");
-    });
-
-    it("vault: starts as the zero address", async function() {
-      expect(await registry.vault()).to.equal(ZERO_ADDRESS);
-    });
-
-    it("vault: can be set", async function() {
-      let tx = await mockRegistry.connect(governor).setVault(vault.address);
-      expect(await mockRegistry.vault()).to.equal(vault.address);
-      await expect(tx)
-        .to.emit(mockRegistry, "VaultSet")
-        .withArgs(vault.address);
-    });
-
-    it("vault: cannot be set by non governor", async function() {
-      await expect(mockRegistry.connect(user).setVault(vault.address)).to.be.revertedWith("!governance");
-    });
-
-    it("treasury: starts as the zero address", async function() {
-      expect(await registry.treasury()).to.equal(ZERO_ADDRESS);
-    });
-
-    it("treasury: can be set", async function() {
-      let tx = await mockRegistry.connect(governor).setTreasury(treasury.address);
-      expect(await mockRegistry.treasury()).to.equal(treasury.address);
-      await expect(tx)
-        .to.emit(mockRegistry, "TreasurySet")
-        .withArgs(treasury.address);
-    });
-
-    it("treasury: cannot be set by non governor", async function() {
-      await expect(mockRegistry.connect(user).setTreasury(mockRegistry.address)).to.be.revertedWith("!governance");
-    });
-
-    it("locker: starts as the zero address", async function() {
-      expect(await mockRegistry.locker()).to.equal(ZERO_ADDRESS);
-    });
-
-    it("locker: can be set", async function() {
-      let tx = await mockRegistry.connect(governor).setLocker(locker.address);
-      expect(await mockRegistry.locker()).to.equal(locker.address);
-      await expect(tx)
-        .to.emit(mockRegistry, "LockerSet")
-        .withArgs(locker.address);
-    });
-
-    it("locker: cannot be set by non governor", async function() {
-      await expect(mockRegistry.connect(user).setLocker(locker.address)).to.be.revertedWith("!governance");
-    });
-
-    it("claimsEscrow: starts as the zero address", async function() {
-      expect(await mockRegistry.claimsEscrow()).to.equal(ZERO_ADDRESS);
-    });
-
-    it("claimsEscrow: can be set", async function() {
-      let tx = await mockRegistry.connect(governor).setClaimsEscrow(claimsEscrow.address);
-      expect(await mockRegistry.claimsEscrow()).to.equal(claimsEscrow.address);
-      await expect(tx)
-        .to.emit(mockRegistry, "ClaimsEscrowSet")
-        .withArgs(claimsEscrow.address);
-    });
-
-    it("claimsEscrow: cannot be set by non governor", async function() {
-      await expect(mockRegistry.connect(user).setClaimsEscrow(claimsEscrow.address)).to.be.revertedWith("!governance");
-    });
-
-    it("policyManager: starts as the zero address", async function() {
-      expect(await mockRegistry.policyManager()).to.equal(ZERO_ADDRESS);
-    });
-
-    it("policyManager: can be set", async function() {
-      let tx = await mockRegistry.connect(governor).setPolicyManager(policyManager.address);
-      expect(await mockRegistry.policyManager()).to.equal(policyManager.address);
-      await expect(tx)
-        .to.emit(mockRegistry, "PolicyManagerSet")
-        .withArgs(policyManager.address);
-    });
-
-    it("policyManager: cannot be set by non governor", async function() {
-      await expect(mockRegistry.connect(user).setPolicyManager(policyManager.address)).to.be.revertedWith("!governance");
-    });
-  });
-
-  describe("governance", function() {
-    it("starts with the correct governor", async function() {
-=======
-    policyManager = (await deployContract(
-      deployer,
-      artifacts.PolicyManager,
-      [
-        governor.address
-      ]
-    )) as PolicyManager;
 
     // deploy policy manager
     riskManager = (await deployContract(
@@ -261,11 +67,186 @@
         registry.address
       ]
     )) as RiskManager;
-  })
+  });
+
+  describe("after upgrade registry", function() {
+    let mockRegistryContract: ContractFactory;
+    let mockRegistry: Contract;
+
+    before(async function() {
+      mockRegistryContract = await ethers.getContractFactory("MockRegistry");
+      mockRegistry = await upgrades.upgradeProxy(registry.address, mockRegistryContract);
+      await mockRegistry.deployed();
+    });
+
+    after(async function() {
+      let registryContract = await ethers.getContractFactory("Registry");
+      registry = (await upgrades.deployProxy(registryContract, [governor.address], { kind: "uups" })) as Registry;
+    });
+
+    it("starts with the correct admin", async function() {
+      expect(await registry.admin()).to.equal(deployer.address);
+    });
+
+    it("starts with the correct governor", async function() {
+      expect(await registry.governance()).to.equal(governor.address);
+    });
+
+    it("rejects calling an admin ops for non admin", async function() {
+      await expect(registry.connect(user).upgradeTo(mockRegistry.address)).to.be.revertedWith("!admin");
+    });
+
+    it("can read data from new variable", async function() {
+      expect(await mockRegistry.connect(user).version()).to.equal("V2");
+      expect(await mockRegistry.connect(user).getName()).to.equal("");
+    });
+
+    it("can set data to new variable", async function() {
+      await mockRegistry.connect(user).setName("MockRegistryV2");
+      expect(await mockRegistry.connect(user).getName()).to.equal("MockRegistryV2");
+    });
+
+    it("governance: rejects setting new governance by non governor", async function() {
+      await expect(mockRegistry.connect(user).setGovernance(user.address)).to.be.revertedWith("!governance");
+    });
+
+    it("governance: can set new governance", async function() {
+      await mockRegistry.connect(governor).setGovernance(deployer.address);
+      expect(await mockRegistry.governance()).to.equal(governor.address);
+      expect(await mockRegistry.newGovernance()).to.equal(deployer.address);
+    });
+
+    it("governance: rejects governance transfer by non governor", async function() {
+      await expect(mockRegistry.connect(user).acceptGovernance()).to.be.revertedWith("!governance");
+    });
+
+    it("governance: can transfer governance", async function() {
+      let tx = await mockRegistry.connect(deployer).acceptGovernance();
+      await expect(tx)
+        .to.emit(mockRegistry, "GovernanceTransferred")
+        .withArgs(deployer.address);
+      expect(await mockRegistry.governance()).to.equal(deployer.address);
+      expect(await mockRegistry.newGovernance()).to.equal(ZERO_ADDRESS);
+
+      await mockRegistry.connect(deployer).setGovernance(governor.address);
+      await mockRegistry.connect(governor).acceptGovernance();
+    });
+
+    it("solace token: starts as the zero address", async function() {
+      expect(await mockRegistry.solace()).to.equal(ZERO_ADDRESS);
+    });
+
+    it("solace token: can be set", async function() {
+      let tx = await mockRegistry.connect(governor).setSolace(solaceToken.address);
+      expect(await mockRegistry.solace()).to.equal(solaceToken.address);
+      await expect(tx)
+        .to.emit(mockRegistry, "SolaceSet")
+        .withArgs(solaceToken.address);
+    });
+
+    it("solace token: cannot be set by non governor", async function() {
+      await expect(mockRegistry.connect(user).setSolace(solaceToken.address)).to.be.revertedWith("!governance");
+    });
+
+    it("master: starts as the zero address", async function() {
+      expect(await mockRegistry.master()).to.equal(ZERO_ADDRESS);
+    });
+
+    it("master: can be set", async function() {
+      let tx = await mockRegistry.connect(governor).setMaster(master.address);
+      expect(await mockRegistry.master()).to.equal(master.address);
+      await expect(tx)
+        .to.emit(mockRegistry, "MasterSet")
+        .withArgs(master.address);
+    });
+
+    it("master: cannot be set by non governor", async function() {
+      await expect(mockRegistry.connect(user).setMaster(master.address)).to.be.revertedWith("!governance");
+    });
+
+    it("vault: starts as the zero address", async function() {
+      expect(await registry.vault()).to.equal(ZERO_ADDRESS);
+    });
+
+    it("vault: can be set", async function() {
+      let tx = await mockRegistry.connect(governor).setVault(vault.address);
+      expect(await mockRegistry.vault()).to.equal(vault.address);
+      await expect(tx)
+        .to.emit(mockRegistry, "VaultSet")
+        .withArgs(vault.address);
+    });
+
+    it("vault: cannot be set by non governor", async function() {
+      await expect(mockRegistry.connect(user).setVault(vault.address)).to.be.revertedWith("!governance");
+    });
+
+    it("treasury: starts as the zero address", async function() {
+      expect(await registry.treasury()).to.equal(ZERO_ADDRESS);
+    });
+
+    it("treasury: can be set", async function() {
+      let tx = await mockRegistry.connect(governor).setTreasury(treasury.address);
+      expect(await mockRegistry.treasury()).to.equal(treasury.address);
+      await expect(tx)
+        .to.emit(mockRegistry, "TreasurySet")
+        .withArgs(treasury.address);
+    });
+
+    it("treasury: cannot be set by non governor", async function() {
+      await expect(mockRegistry.connect(user).setTreasury(mockRegistry.address)).to.be.revertedWith("!governance");
+    });
+
+    it("locker: starts as the zero address", async function() {
+      expect(await mockRegistry.locker()).to.equal(ZERO_ADDRESS);
+    });
+
+    it("locker: can be set", async function() {
+      let tx = await mockRegistry.connect(governor).setLocker(locker.address);
+      expect(await mockRegistry.locker()).to.equal(locker.address);
+      await expect(tx)
+        .to.emit(mockRegistry, "LockerSet")
+        .withArgs(locker.address);
+    });
+
+    it("locker: cannot be set by non governor", async function() {
+      await expect(mockRegistry.connect(user).setLocker(locker.address)).to.be.revertedWith("!governance");
+    });
+
+    it("claimsEscrow: starts as the zero address", async function() {
+      expect(await mockRegistry.claimsEscrow()).to.equal(ZERO_ADDRESS);
+    });
+
+    it("claimsEscrow: can be set", async function() {
+      let tx = await mockRegistry.connect(governor).setClaimsEscrow(claimsEscrow.address);
+      expect(await mockRegistry.claimsEscrow()).to.equal(claimsEscrow.address);
+      await expect(tx)
+        .to.emit(mockRegistry, "ClaimsEscrowSet")
+        .withArgs(claimsEscrow.address);
+    });
+
+    it("claimsEscrow: cannot be set by non governor", async function() {
+      await expect(mockRegistry.connect(user).setClaimsEscrow(claimsEscrow.address)).to.be.revertedWith("!governance");
+    });
+
+    it("policyManager: starts as the zero address", async function() {
+      expect(await mockRegistry.policyManager()).to.equal(ZERO_ADDRESS);
+    });
+
+    it("policyManager: can be set", async function() {
+      let tx = await mockRegistry.connect(governor).setPolicyManager(policyManager.address);
+      expect(await mockRegistry.policyManager()).to.equal(policyManager.address);
+      await expect(tx)
+        .to.emit(mockRegistry, "PolicyManagerSet")
+        .withArgs(policyManager.address);
+    });
+
+    it("policyManager: cannot be set by non governor", async function() {
+      await expect(mockRegistry.connect(user).setPolicyManager(policyManager.address)).to.be.revertedWith("!governance");
+    });
+  });
 
   describe("governance", function () {
     it("starts with the correct governor", async function () {
->>>>>>> a2860868
       expect(await registry.governance()).to.equal(governor.address);
     });
 
@@ -419,10 +400,6 @@
 
     it("cannot be set by non governor", async function() {
       await expect(registry.connect(user).setPolicyManager(policyManager.address)).to.be.revertedWith("!governance");
-<<<<<<< HEAD
-    });
-  });
-=======
     })
   })
 
@@ -441,5 +418,4 @@
       await expect(registry.connect(user).setRiskManager(riskManager.address)).to.be.revertedWith("!governance");
     })
   })
->>>>>>> a2860868
 });